--- conflicted
+++ resolved
@@ -80,12 +80,7 @@
 
 # Run build script inside a Docker container
 
-<<<<<<< HEAD
 docker container run --interactive --rm \
-=======
-branch="$(git rev-parse --abbrev-ref HEAD)"
-sudo docker run --interactive --rm \
->>>>>>> 88fa31c6
     --mount type=bind,src="$(realpath "$recipedir")",dst=/recipe \
     --mount type=bind,src="$(realpath "$srcdir")",dst=/src \
     "$(image-name "$image")" /bin/bash \
